// Copyright 2014 Google Inc. All rights reserved.
//
// Licensed under the Apache License, Version 2.0 (the "License");
// you may not use this file except in compliance with the License.
// You may obtain a copy of the License at
//
// http://www.apache.org/licenses/LICENSE-2.0
//
// Unless required by applicable law or agreed to in writing, software
// distributed under the License is distributed on an "AS IS" BASIS,
// WITHOUT WARRANTIES OR CONDITIONS OF ANY KIND, either express or implied.
// See the License for the specific language governing permissions and
// limitations under the License.

// protoc plugin which converts .proto to schema for BigQuery.
// It is spawned by protoc and generates schema for BigQuery, encoded in JSON.
//
// usage:
//  $ bin/protoc --bq-schema_out=path/to/outdir foo.proto
//
<<<<<<< HEAD
package protoc_gen_bq_schema
=======

// Protobuf code for extensions are generated --
//go:generate protoc --go_out=. --go_opt=module=github.com/GoogleCloudPlatform/protoc-gen-bq-schema bq_table.proto bq_field.proto

package main
>>>>>>> f1d806c1

import (
	"encoding/json"
	"errors"
	"fmt"
	"path"
	"strings"

	"github.com/faceit/protoc-gen-bq-schema/protos"
	faceit "github.com/faceit/tracking-event-protos-generated/faceit/tracking/v1"

	"github.com/golang/glog"
<<<<<<< HEAD
	"github.com/golang/protobuf/proto"
	"github.com/golang/protobuf/protoc-gen-go/descriptor"
=======

>>>>>>> f1d806c1
	plugin "github.com/golang/protobuf/protoc-gen-go/plugin"
	"google.golang.org/protobuf/encoding/prototext"
	"google.golang.org/protobuf/proto"
	descriptor "google.golang.org/protobuf/types/descriptorpb"
)

var (
	globalPkg = &ProtoPackage{
		name:     "",
		parent:   nil,
		children: make(map[string]*ProtoPackage),
		types:    make(map[string]*descriptor.DescriptorProto),
		comments: make(map[string]Comments),
		path:     make(map[string]string),
	}
)

// Field describes the schema of a field in BigQuery.
type Field struct {
	Name        string   `json:"name"`
	Type        string   `json:"type"`
	Mode        string   `json:"mode"`
	Description string   `json:"description,omitempty"`
	Fields      []*Field `json:"fields,omitempty"`
}

// ProtoPackage describes a package of Protobuf, which is an container of message types.
type ProtoPackage struct {
	name     string
	parent   *ProtoPackage
	children map[string]*ProtoPackage
	types    map[string]*descriptor.DescriptorProto
	comments map[string]Comments
	path     map[string]string
}

func registerType(pkgName *string, msg *descriptor.DescriptorProto, comments Comments, path string) {
	pkg := globalPkg
	if pkgName != nil {
		for _, node := range strings.Split(*pkgName, ".") {
			if pkg == globalPkg && node == "" {
				// Skips leading "."
				continue
			}

			child, ok := pkg.children[node]
			if !ok {
				child = &ProtoPackage{
					name:     pkg.name + "." + node,
					parent:   pkg,
					children: make(map[string]*ProtoPackage),
					types:    make(map[string]*descriptor.DescriptorProto),
					comments: make(map[string]Comments),
					path:     make(map[string]string),
				}
				pkg.children[node] = child
			}
			pkg = child
		}
	}

	pkg.types[msg.GetName()] = msg
	pkg.comments[msg.GetName()] = comments
	pkg.path[msg.GetName()] = path
}

func (pkg *ProtoPackage) lookupType(name string) (*descriptor.DescriptorProto, bool, Comments, string) {
	if strings.HasPrefix(name, ".") {
		return globalPkg.relativelyLookupType(name[1:len(name)])
	}

	for ; pkg != nil; pkg = pkg.parent {
		if desc, ok, comments, path := pkg.relativelyLookupType(name); ok {
			return desc, ok, comments, path
		}
	}
	return nil, false, Comments{}, ""
}

func relativelyLookupNestedType(desc *descriptor.DescriptorProto, name string) (*descriptor.DescriptorProto, bool, string) {
	components := strings.Split(name, ".")
	path := ""
componentLoop:
	for _, component := range components {
		for nestedIndex, nested := range desc.GetNestedType() {
			if nested.GetName() == component {
				desc = nested
				path = fmt.Sprintf("%s.%d.%d", path, subMessagePath, nestedIndex)
				continue componentLoop
			}
		}
		glog.Infof("no such nested message %s in %s", component, desc.GetName())
		return nil, false, ""
	}
	return desc, true, strings.Trim(path, ".")
}

func (pkg *ProtoPackage) relativelyLookupType(name string) (*descriptor.DescriptorProto, bool, Comments, string) {
	components := strings.SplitN(name, ".", 2)
	switch len(components) {
	case 0:
		glog.V(1).Info("empty message name")
		return nil, false, Comments{}, ""
	case 1:
		found, ok := pkg.types[components[0]]
		return found, ok, pkg.comments[components[0]], pkg.path[components[0]]
	case 2:
		glog.Infof("looking for %s in %s at %s (%v)", components[1], components[0], pkg.name, pkg)

		if child, ok := pkg.children[components[0]]; ok {
			found, ok, comments, path := child.relativelyLookupType(components[1])
			return found, ok, comments, path
		}
		if msg, ok := pkg.types[components[0]]; ok {
			found, ok, path := relativelyLookupNestedType(msg, components[1])
			return found, ok, pkg.comments[components[0]], pkg.path[components[0]] + "." + path
		}
		glog.V(1).Infof("no such package nor message %s in %s", components[0], pkg.name)
		return nil, false, Comments{}, ""
	default:
		glog.Fatal("not reached")
		return nil, false, Comments{}, ""
	}
}

func (pkg *ProtoPackage) relativelyLookupPackage(name string) (*ProtoPackage, bool) {
	components := strings.Split(name, ".")
	for _, c := range components {
		var ok bool
		pkg, ok = pkg.children[c]
		if !ok {
			return nil, false
		}
	}
	return pkg, true
}

var (
	typeFromWKT = map[string]string{
		".google.protobuf.Int32Value":  "INTEGER",
		".google.protobuf.Int64Value":  "INTEGER",
		".google.protobuf.UInt32Value": "INTEGER",
		".google.protobuf.UInt64Value": "INTEGER",
		".google.protobuf.DoubleValue": "FLOAT",
		".google.protobuf.FloatValue":  "FLOAT",
		".google.protobuf.BoolValue":   "BOOLEAN",
		".google.protobuf.StringValue": "STRING",
		".google.protobuf.BytesValue":  "BYTES",
		".google.protobuf.Duration":    "STRING",
		".google.protobuf.Timestamp":   "TIMESTAMP",
	}
	typeFromFieldType = map[descriptor.FieldDescriptorProto_Type]string{
		descriptor.FieldDescriptorProto_TYPE_DOUBLE: "FLOAT",
		descriptor.FieldDescriptorProto_TYPE_FLOAT:  "FLOAT",

		descriptor.FieldDescriptorProto_TYPE_INT64:    "INTEGER",
		descriptor.FieldDescriptorProto_TYPE_UINT64:   "INTEGER",
		descriptor.FieldDescriptorProto_TYPE_INT32:    "INTEGER",
		descriptor.FieldDescriptorProto_TYPE_UINT32:   "INTEGER",
		descriptor.FieldDescriptorProto_TYPE_FIXED64:  "INTEGER",
		descriptor.FieldDescriptorProto_TYPE_FIXED32:  "INTEGER",
		descriptor.FieldDescriptorProto_TYPE_SFIXED32: "INTEGER",
		descriptor.FieldDescriptorProto_TYPE_SFIXED64: "INTEGER",
		descriptor.FieldDescriptorProto_TYPE_SINT32:   "INTEGER",
		descriptor.FieldDescriptorProto_TYPE_SINT64:   "INTEGER",

		descriptor.FieldDescriptorProto_TYPE_STRING: "STRING",
		descriptor.FieldDescriptorProto_TYPE_BYTES:  "BYTES",
		descriptor.FieldDescriptorProto_TYPE_ENUM:   "STRING",

		descriptor.FieldDescriptorProto_TYPE_BOOL: "BOOLEAN",

		descriptor.FieldDescriptorProto_TYPE_GROUP:   "RECORD",
		descriptor.FieldDescriptorProto_TYPE_MESSAGE: "RECORD",
	}

	modeFromFieldLabel = map[descriptor.FieldDescriptorProto_Label]string{
		descriptor.FieldDescriptorProto_LABEL_OPTIONAL: "NULLABLE",
		descriptor.FieldDescriptorProto_LABEL_REQUIRED: "REQUIRED",
		descriptor.FieldDescriptorProto_LABEL_REPEATED: "REPEATED",
	}
)

func convertField(
	curPkg *ProtoPackage,
	desc *descriptor.FieldDescriptorProto,
	msgOpts *protos.BigQueryMessageOptions,
	parentMessages map[*descriptor.DescriptorProto]bool,
	comments Comments,
	path string) (*Field, error) {

	field := &Field{
		Name: desc.GetName(),
	}
	if msgOpts.GetUseJsonNames() && desc.GetJsonName() != "" {
		field.Name = desc.GetJsonName()
	}

	var ok bool
	field.Mode, ok = modeFromFieldLabel[desc.GetLabel()]
	if !ok {
		return nil, fmt.Errorf("unrecognized field label: %s", desc.GetLabel().String())
	}

	field.Type, ok = typeFromFieldType[desc.GetType()]
	if !ok {
		return nil, fmt.Errorf("unrecognized field type: %s", desc.GetType().String())
	}

	if comment := comments.Get(path); comment != "" {
		field.Description = comment
	}

	opts := desc.GetOptions()
	if opts != nil && proto.HasExtension(opts, protos.E_Bigquery) {
		opt := proto.GetExtension(opts, protos.E_Bigquery).(*protos.BigQueryFieldOptions)
		if opt.Ignore {
			// skip the field below
			return nil, nil
		}

		if opt.Require {
			field.Mode = "REQUIRED"
		}

		if len(opt.TypeOverride) > 0 {
			field.Type = opt.TypeOverride
		}

		if len(opt.Name) > 0 {
			field.Name = opt.Name
		}

		if len(opt.Description) > 0 {
			field.Description = opt.Description
		}
	}

	if field.Type != "RECORD" {
		return field, nil
	}
	if t, ok := typeFromWKT[desc.GetTypeName()]; ok {
		field.Type = t
		return field, nil
	}

	fields, err := convertFieldsForType(curPkg, desc.GetTypeName(), parentMessages)
	if err != nil {
		return nil, err
	}

	if len(fields) == 0 { // discard RECORDs that would have zero fields
		return nil, nil
	}

	field.Fields = fields

	return field, nil
}

func convertExtraField(curPkg *ProtoPackage, extraFieldDefinition string, parentMessages map[*descriptor.DescriptorProto]bool) (*Field, error) {
	parts := strings.Split(extraFieldDefinition, ":")
	if len(parts) < 2 {
		return nil, fmt.Errorf("expecting at least 2 parts in extra field definition separated by colon, got %d", len(parts))
	}

	field := &Field{
		Name: parts[0],
		Type: parts[1],
		Mode: "NULLABLE",
	}

	modeIndex := 2
	if field.Type == "RECORD" {
		modeIndex = 3
	}
	if len(parts) > modeIndex {
		field.Mode = parts[modeIndex]
	}

	if field.Type != "RECORD" {
		return field, nil
	}

	if len(parts) < 3 {
		return nil, fmt.Errorf("extra field %s has no type defined", field.Type)
	}

	typeName := parts[2]

	if t, ok := typeFromWKT[typeName]; ok {
		field.Type = t
		return field, nil
	}

	fields, err := convertFieldsForType(curPkg, typeName, parentMessages)
	if err != nil {
		return nil, err
	}

	if len(fields) == 0 { // discard RECORDs that would have zero fields
		return nil, nil
	}

	field.Fields = fields

	return field, nil
}

func convertFieldsForType(curPkg *ProtoPackage,
	typeName string,
	parentMessages map[*descriptor.DescriptorProto]bool) ([]*Field, error) {
	recordType, ok, comments, path := curPkg.lookupType(typeName)
	if !ok {
		return nil, fmt.Errorf("no such message type named %s", typeName)
	}

	fieldMsgOpts, err := getBigqueryMessageOptions(recordType)
	if err != nil {
		return nil, err
	}

	return convertMessageType(curPkg, recordType, fieldMsgOpts, parentMessages, comments, path)
}

func convertMessageType(
	curPkg *ProtoPackage,
	msg *descriptor.DescriptorProto,
	opts *protos.BigQueryMessageOptions,
	parentMessages map[*descriptor.DescriptorProto]bool,
	comments Comments,
	path string) (schema []*Field, err error) {

	if parentMessages[msg] {
		glog.Infof("Detected recursion for message %s, ignoring subfields", *msg.Name)
		return
	}

	if glog.V(4) {
		glog.Info("Converting message: ", prototext.Format(msg))
	}

	parentMessages[msg] = true
	for fieldIndex, fieldDesc := range msg.GetField() {
		fieldCommentPath := fmt.Sprintf("%s.%d.%d", path, fieldPath, fieldIndex)
		field, err := convertField(curPkg, fieldDesc, opts, parentMessages, comments, fieldCommentPath)
		if err != nil {
			glog.Errorf("Failed to convert field %s in %s: %v", fieldDesc.GetName(), msg.GetName(), err)
			return nil, err
		}

		// if we got no error and the field is nil, skip it
		if field != nil {
			schema = append(schema, field)
		}
	}

	for _, extraField := range opts.GetExtraFields() {
		field, err := convertExtraField(curPkg, extraField, parentMessages)
		if err != nil {
			glog.Errorf("Failed to convert extra field %s in %s: %v", extraField, msg.GetName(), err)
			return nil, err
		}

		schema = append(schema, field)
	}

	parentMessages[msg] = false

	return
}

func convertFile(file *descriptor.FileDescriptorProto) ([]*plugin.CodeGeneratorResponse_File, error) {
	name := path.Base(file.GetName())
	pkg, ok := globalPkg.relativelyLookupPackage(file.GetPackage())
	if !ok {
		return nil, fmt.Errorf("no such package found: %s", file.GetPackage())
	}

	comments := ParseComments(file)
	response := []*plugin.CodeGeneratorResponse_File{}
	for msgIndex, msg := range file.GetMessageType() {
		path := fmt.Sprintf("%d.%d", messagePath, msgIndex)

		opts, err := getBigqueryMessageOptions(msg)
		if err != nil {
			return nil, err
		}
		if opts == nil {
			continue
		}

		tableName := opts.GetTableName()
		if len(tableName) == 0 {
			continue
		}

		glog.V(2).Info("Generating schema for a message type ", msg.GetName())
		schema, err := convertMessageType(pkg, msg, opts, make(map[*descriptor.DescriptorProto]bool), comments, path)
		if err != nil {
			glog.Errorf("Failed to convert %s: %v", name, err)
			return nil, err
		}

		jsonSchema, err := json.MarshalIndent(schema, "", " ")
		if err != nil {
			glog.Error("Failed to encode schema", err)
			return nil, err
		}

		resFile := &plugin.CodeGeneratorResponse_File{
			Name:    proto.String(fmt.Sprintf("%s/%s.schema", strings.Replace(file.GetPackage(), ".", "/", -1), tableName)),
			Content: proto.String(string(jsonSchema)),
		}
		response = append(response, resFile)
	}

	return response, nil
}

// getBigqueryMessageOptions returns the bigquery options for the given message.
// If an error is encountered, it is returned instead. If no error occurs, but
// the message has no gen_bq_schema.bigquery_opts option, this function returns
// nil, nil.
func getBigqueryMessageOptions(msg *descriptor.DescriptorProto) (*protos.BigQueryMessageOptions, error) {
	options := msg.GetOptions()
	if options == nil {
		return nil, nil
	}

	if !proto.HasExtension(options, faceit.E_EventName) || !proto.HasExtension(options, faceit.E_EventVersion) {
		return nil, nil
	}

<<<<<<< HEAD
	eventName, err := proto.GetExtension(options, faceit.E_EventName)
	if err != nil {
		return nil, err
	}
	name, ok := eventName.(*string)
	if !ok {
		return nil, errors.New("eventName was not a string")
	}

	eventVersion, err := proto.GetExtension(options, faceit.E_EventVersion)
	if err != nil {
		return nil, err
	}
	version, ok := eventVersion.(*int32)
	if !ok {
		return nil, errors.New("eventVersion was not a string")
	}

	tableName := fmt.Sprintf("%s_v%d", *name, *version)
	return &protos.BigQueryMessageOptions{
		TableName: tableName,
	}, nil
=======
	return proto.GetExtension(options, protos.E_BigqueryOpts).(*protos.BigQueryMessageOptions), nil
}

// handleSingleMessageOpt handles --bq-schema_opt=single-message in protoc params.
// providing that param tells protoc-gen-bq-schema to treat each proto files only contains one top-level type.
// if a file contains no message types, then this function simply does nothing.
// if a file contains more than one message types, then only the first message type will be processed.
// in that case, the table names will follow the proto file names.
func handleSingleMessageOpt(file *descriptor.FileDescriptorProto, requestParam string) {
	if !strings.Contains(requestParam, "single-message") || len(file.GetMessageType()) == 0 {
		return
	}
	file.MessageType = file.GetMessageType()[:1]
	message := file.GetMessageType()[0]
	message.Options = &descriptor.MessageOptions{}
	fileName := file.GetName()
	proto.SetExtension(message.GetOptions(), protos.E_BigqueryOpts, &protos.BigQueryMessageOptions{
		TableName: fileName[strings.LastIndexByte(fileName, '/')+1 : strings.LastIndexByte(fileName, '.')],
	})
>>>>>>> f1d806c1
}

func Convert(req *plugin.CodeGeneratorRequest) (*plugin.CodeGeneratorResponse, error) {
	generateTargets := make(map[string]bool)
	for _, file := range req.GetFileToGenerate() {
		generateTargets[file] = true
	}

	res := &plugin.CodeGeneratorResponse{}
	for _, file := range req.GetProtoFile() {
		for msgIndex, msg := range file.GetMessageType() {
			glog.V(1).Infof("Loading a message type %s from package %s", msg.GetName(), file.GetPackage())
			registerType(file.Package, msg, ParseComments(file), fmt.Sprintf("%d.%d", messagePath, msgIndex))
		}
	}
	for _, file := range req.GetProtoFile() {
		if _, ok := generateTargets[file.GetName()]; ok {
			glog.V(1).Info("Converting ", file.GetName())
			handleSingleMessageOpt(file, req.GetParameter())
			converted, err := convertFile(file)
			if err != nil {
				res.Error = proto.String(fmt.Sprintf("Failed to convert %s: %v", file.GetName(), err))
				return res, err
			}
			res.File = append(res.File, converted...)
		}
	}
	return res, nil
}<|MERGE_RESOLUTION|>--- conflicted
+++ resolved
@@ -18,15 +18,11 @@
 // usage:
 //  $ bin/protoc --bq-schema_out=path/to/outdir foo.proto
 //
-<<<<<<< HEAD
-package protoc_gen_bq_schema
-=======
 
 // Protobuf code for extensions are generated --
 //go:generate protoc --go_out=. --go_opt=module=github.com/GoogleCloudPlatform/protoc-gen-bq-schema bq_table.proto bq_field.proto
 
 package main
->>>>>>> f1d806c1
 
 import (
 	"encoding/json"
@@ -39,12 +35,6 @@
 	faceit "github.com/faceit/tracking-event-protos-generated/faceit/tracking/v1"
 
 	"github.com/golang/glog"
-<<<<<<< HEAD
-	"github.com/golang/protobuf/proto"
-	"github.com/golang/protobuf/protoc-gen-go/descriptor"
-=======
-
->>>>>>> f1d806c1
 	plugin "github.com/golang/protobuf/protoc-gen-go/plugin"
 	"google.golang.org/protobuf/encoding/prototext"
 	"google.golang.org/protobuf/proto"
@@ -81,7 +71,7 @@
 	path     map[string]string
 }
 
-func registerType(pkgName *string, msg *descriptor.DescriptorProto, comments Comments, path string) {
+func registerType(pkgName *string, msg *descriptor.DescriptorProto, comments Comments, msgPath string) {
 	pkg := globalPkg
 	if pkgName != nil {
 		for _, node := range strings.Split(*pkgName, ".") {
@@ -108,61 +98,64 @@
 
 	pkg.types[msg.GetName()] = msg
 	pkg.comments[msg.GetName()] = comments
-	pkg.path[msg.GetName()] = path
-}
-
-func (pkg *ProtoPackage) lookupType(name string) (*descriptor.DescriptorProto, bool, Comments, string) {
+	pkg.path[msg.GetName()] = msgPath
+}
+
+//nolint: gocritic
+func (protoPkg *ProtoPackage) lookupType(name string) (*descriptor.DescriptorProto, bool, Comments, string) {
 	if strings.HasPrefix(name, ".") {
 		return globalPkg.relativelyLookupType(name[1:len(name)])
 	}
 
-	for ; pkg != nil; pkg = pkg.parent {
-		if desc, ok, comments, path := pkg.relativelyLookupType(name); ok {
-			return desc, ok, comments, path
+	for ; protoPkg != nil; protoPkg = protoPkg.parent {
+		if desc, ok, comments, msgPath := protoPkg.relativelyLookupType(name); ok {
+			return desc, ok, comments, msgPath
 		}
 	}
 	return nil, false, Comments{}, ""
 }
 
+//nolint: gocritic
 func relativelyLookupNestedType(desc *descriptor.DescriptorProto, name string) (*descriptor.DescriptorProto, bool, string) {
 	components := strings.Split(name, ".")
-	path := ""
+	msgPath := ""
 componentLoop:
 	for _, component := range components {
 		for nestedIndex, nested := range desc.GetNestedType() {
 			if nested.GetName() == component {
 				desc = nested
-				path = fmt.Sprintf("%s.%d.%d", path, subMessagePath, nestedIndex)
+				msgPath = fmt.Sprintf("%s.%d.%d", msgPath, subMessagePath, nestedIndex)
 				continue componentLoop
 			}
 		}
 		glog.Infof("no such nested message %s in %s", component, desc.GetName())
 		return nil, false, ""
 	}
-	return desc, true, strings.Trim(path, ".")
-}
-
-func (pkg *ProtoPackage) relativelyLookupType(name string) (*descriptor.DescriptorProto, bool, Comments, string) {
+	return desc, true, strings.Trim(msgPath, ".")
+}
+
+//nolint: gocritic
+func (protoPkg *ProtoPackage) relativelyLookupType(name string) (*descriptor.DescriptorProto, bool, Comments, string) {
 	components := strings.SplitN(name, ".", 2)
 	switch len(components) {
 	case 0:
 		glog.V(1).Info("empty message name")
 		return nil, false, Comments{}, ""
 	case 1:
-		found, ok := pkg.types[components[0]]
-		return found, ok, pkg.comments[components[0]], pkg.path[components[0]]
+		found, ok := protoPkg.types[components[0]]
+		return found, ok, protoPkg.comments[components[0]], protoPkg.path[components[0]]
 	case 2:
-		glog.Infof("looking for %s in %s at %s (%v)", components[1], components[0], pkg.name, pkg)
-
-		if child, ok := pkg.children[components[0]]; ok {
-			found, ok, comments, path := child.relativelyLookupType(components[1])
-			return found, ok, comments, path
-		}
-		if msg, ok := pkg.types[components[0]]; ok {
-			found, ok, path := relativelyLookupNestedType(msg, components[1])
-			return found, ok, pkg.comments[components[0]], pkg.path[components[0]] + "." + path
-		}
-		glog.V(1).Infof("no such package nor message %s in %s", components[0], pkg.name)
+		glog.Infof("looking for %s in %s at %s (%v)", components[1], components[0], protoPkg.name, protoPkg)
+
+		if child, ok := protoPkg.children[components[0]]; ok {
+			found, ok, comments, msgPath := child.relativelyLookupType(components[1])
+			return found, ok, comments, msgPath
+		}
+		if msg, ok := protoPkg.types[components[0]]; ok {
+			found, ok, msgPath := relativelyLookupNestedType(msg, components[1])
+			return found, ok, protoPkg.comments[components[0]], protoPkg.path[components[0]] + "." + msgPath
+		}
+		glog.V(1).Infof("no such package nor message %s in %s", components[0], protoPkg.name)
 		return nil, false, Comments{}, ""
 	default:
 		glog.Fatal("not reached")
@@ -170,16 +163,16 @@
 	}
 }
 
-func (pkg *ProtoPackage) relativelyLookupPackage(name string) (*ProtoPackage, bool) {
+func (protoPkg *ProtoPackage) relativelyLookupPackage(name string) (*ProtoPackage, bool) {
 	components := strings.Split(name, ".")
 	for _, c := range components {
 		var ok bool
-		pkg, ok = pkg.children[c]
+		protoPkg, ok = protoPkg.children[c]
 		if !ok {
 			return nil, false
 		}
 	}
-	return pkg, true
+	return protoPkg, true
 }
 
 var (
@@ -234,7 +227,7 @@
 	msgOpts *protos.BigQueryMessageOptions,
 	parentMessages map[*descriptor.DescriptorProto]bool,
 	comments Comments,
-	path string) (*Field, error) {
+	msgPath string) (*Field, error) {
 
 	field := &Field{
 		Name: desc.GetName(),
@@ -254,7 +247,7 @@
 		return nil, fmt.Errorf("unrecognized field type: %s", desc.GetType().String())
 	}
 
-	if comment := comments.Get(path); comment != "" {
+	if comment := comments.Get(msgPath); comment != "" {
 		field.Description = comment
 	}
 
@@ -357,7 +350,7 @@
 func convertFieldsForType(curPkg *ProtoPackage,
 	typeName string,
 	parentMessages map[*descriptor.DescriptorProto]bool) ([]*Field, error) {
-	recordType, ok, comments, path := curPkg.lookupType(typeName)
+	recordType, ok, comments, msgPath := curPkg.lookupType(typeName)
 	if !ok {
 		return nil, fmt.Errorf("no such message type named %s", typeName)
 	}
@@ -367,7 +360,7 @@
 		return nil, err
 	}
 
-	return convertMessageType(curPkg, recordType, fieldMsgOpts, parentMessages, comments, path)
+	return convertMessageType(curPkg, recordType, fieldMsgOpts, parentMessages, comments, msgPath)
 }
 
 func convertMessageType(
@@ -376,7 +369,7 @@
 	opts *protos.BigQueryMessageOptions,
 	parentMessages map[*descriptor.DescriptorProto]bool,
 	comments Comments,
-	path string) (schema []*Field, err error) {
+	msgPath string) (schema []*Field, err error) {
 
 	if parentMessages[msg] {
 		glog.Infof("Detected recursion for message %s, ignoring subfields", *msg.Name)
@@ -389,7 +382,7 @@
 
 	parentMessages[msg] = true
 	for fieldIndex, fieldDesc := range msg.GetField() {
-		fieldCommentPath := fmt.Sprintf("%s.%d.%d", path, fieldPath, fieldIndex)
+		fieldCommentPath := fmt.Sprintf("%s.%d.%d", msgPath, fieldPath, fieldIndex)
 		field, err := convertField(curPkg, fieldDesc, opts, parentMessages, comments, fieldCommentPath)
 		if err != nil {
 			glog.Errorf("Failed to convert field %s in %s: %v", fieldDesc.GetName(), msg.GetName(), err)
@@ -427,7 +420,7 @@
 	comments := ParseComments(file)
 	response := []*plugin.CodeGeneratorResponse_File{}
 	for msgIndex, msg := range file.GetMessageType() {
-		path := fmt.Sprintf("%d.%d", messagePath, msgIndex)
+		msgPath := fmt.Sprintf("%d.%d", messagePath, msgIndex)
 
 		opts, err := getBigqueryMessageOptions(msg)
 		if err != nil {
@@ -443,7 +436,7 @@
 		}
 
 		glog.V(2).Info("Generating schema for a message type ", msg.GetName())
-		schema, err := convertMessageType(pkg, msg, opts, make(map[*descriptor.DescriptorProto]bool), comments, path)
+		schema, err := convertMessageType(pkg, msg, opts, make(map[*descriptor.DescriptorProto]bool), comments, msgPath)
 		if err != nil {
 			glog.Errorf("Failed to convert %s: %v", name, err)
 			return nil, err
@@ -476,34 +469,29 @@
 	}
 
 	if !proto.HasExtension(options, faceit.E_EventName) || !proto.HasExtension(options, faceit.E_EventVersion) {
-		return nil, nil
-	}
-
-<<<<<<< HEAD
-	eventName, err := proto.GetExtension(options, faceit.E_EventName)
-	if err != nil {
-		return nil, err
-	}
-	name, ok := eventName.(*string)
+		if !proto.HasExtension(options, protos.E_BigqueryOpts) {
+			return nil, nil
+		}
+
+		return proto.GetExtension(options, protos.E_BigqueryOpts).(*protos.BigQueryMessageOptions), nil
+	}
+
+	eventName := proto.GetExtension(options, faceit.E_EventName)
+	name, ok := eventName.(string)
 	if !ok {
 		return nil, errors.New("eventName was not a string")
 	}
 
-	eventVersion, err := proto.GetExtension(options, faceit.E_EventVersion)
-	if err != nil {
-		return nil, err
-	}
-	version, ok := eventVersion.(*int32)
+	eventVersion := proto.GetExtension(options, faceit.E_EventVersion)
+	version, ok := eventVersion.(int32)
 	if !ok {
 		return nil, errors.New("eventVersion was not a string")
 	}
 
-	tableName := fmt.Sprintf("%s_v%d", *name, *version)
+	tableName := fmt.Sprintf("%s_v%d", name, version)
 	return &protos.BigQueryMessageOptions{
 		TableName: tableName,
 	}, nil
-=======
-	return proto.GetExtension(options, protos.E_BigqueryOpts).(*protos.BigQueryMessageOptions), nil
 }
 
 // handleSingleMessageOpt handles --bq-schema_opt=single-message in protoc params.
@@ -522,7 +510,6 @@
 	proto.SetExtension(message.GetOptions(), protos.E_BigqueryOpts, &protos.BigQueryMessageOptions{
 		TableName: fileName[strings.LastIndexByte(fileName, '/')+1 : strings.LastIndexByte(fileName, '.')],
 	})
->>>>>>> f1d806c1
 }
 
 func Convert(req *plugin.CodeGeneratorRequest) (*plugin.CodeGeneratorResponse, error) {
