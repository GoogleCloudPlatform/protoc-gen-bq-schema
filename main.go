// Copyright 2014 Google Inc. All rights reserved.
//
// Licensed under the Apache License, Version 2.0 (the "License");
// you may not use this file except in compliance with the License.
// You may obtain a copy of the License at
//
// http://www.apache.org/licenses/LICENSE-2.0
//
// Unless required by applicable law or agreed to in writing, software
// distributed under the License is distributed on an "AS IS" BASIS,
// WITHOUT WARRANTIES OR CONDITIONS OF ANY KIND, either express or implied.
// See the License for the specific language governing permissions and
// limitations under the License.

// protoc plugin which converts .proto to schema for BigQuery.
// It is spawned by protoc and generates schema for BigQuery, encoded in JSON.
//
// usage:
//  $ bin/protoc --bq-schema_out=path/to/outdir foo.proto
//
package main

import (
	"encoding/json"
	"flag"
	"fmt"
	"io"
	"io/ioutil"
	"os"
	"path"
	"strings"

	"github.com/GoogleCloudPlatform/protoc-gen-bq-schema/protos"

	"github.com/golang/glog"
	"github.com/golang/protobuf/proto"
	descriptor "github.com/golang/protobuf/protoc-gen-go/descriptor"
	plugin "github.com/golang/protobuf/protoc-gen-go/plugin"
)

var (
	globalPkg = &ProtoPackage{
		name:     "",
		parent:   nil,
		children: make(map[string]*ProtoPackage),
		types:    make(map[string]*descriptor.DescriptorProto),
	}
)

// Field describes the schema of a field in BigQuery.
type Field struct {
	Name        string   `json:"name"`
	Type        string   `json:"type"`
	Mode        string   `json:"mode"`
	Description string   `json:"description,omitempty"`
	Fields      []*Field `json:"fields,omitempty"`
}

// ProtoPackage describes a package of Protobuf, which is an container of message types.
type ProtoPackage struct {
	name     string
	parent   *ProtoPackage
	children map[string]*ProtoPackage
	types    map[string]*descriptor.DescriptorProto
	comments map[string]Comments
	path     map[string]string
}

func registerType(pkgName *string, msg *descriptor.DescriptorProto, comments Comments, path string) {
	pkg := globalPkg
	if pkgName != nil {
		for _, node := range strings.Split(*pkgName, ".") {
			if pkg == globalPkg && node == "" {
				// Skips leading "."
				continue
			}

			child, ok := pkg.children[node]
			if !ok {
				child = &ProtoPackage{
					name:     pkg.name + "." + node,
					parent:   pkg,
					children: make(map[string]*ProtoPackage),
					types:    make(map[string]*descriptor.DescriptorProto),
					comments: make(map[string]Comments),
					path:     make(map[string]string),
				}
				pkg.children[node] = child
			}
			pkg = child
		}
	}

	pkg.types[msg.GetName()] = msg
	pkg.comments[msg.GetName()] = comments
	pkg.path[msg.GetName()] = path
}

func (pkg *ProtoPackage) lookupType(name string) (*descriptor.DescriptorProto, bool, Comments, string) {
	if strings.HasPrefix(name, ".") {
		return globalPkg.relativelyLookupType(name[1:len(name)])
	}

	for ; pkg != nil; pkg = pkg.parent {
		if desc, ok, comments, path := pkg.relativelyLookupType(name); ok {
			return desc, ok, comments, path
		}
	}
	return nil, false, Comments{}, ""
}

func relativelyLookupNestedType(desc *descriptor.DescriptorProto, name string) (*descriptor.DescriptorProto, bool, string) {
	components := strings.Split(name, ".")
	path := ""
componentLoop:
	for _, component := range components {
		for nestedIndex, nested := range desc.GetNestedType() {
			if nested.GetName() == component {
				desc = nested
				path = fmt.Sprintf("%s.%d.%d", path, subMessagePath, nestedIndex)
				continue componentLoop
			}
		}
		glog.Infof("no such nested message %s in %s", component, desc.GetName())
		return nil, false, ""
	}
	return desc, true, strings.Trim(path, ".")
}

func (pkg *ProtoPackage) relativelyLookupType(name string) (*descriptor.DescriptorProto, bool, Comments, string) {
	components := strings.SplitN(name, ".", 2)
	switch len(components) {
	case 0:
		glog.V(1).Info("empty message name")
		return nil, false, Comments{}, ""
	case 1:
		found, ok := pkg.types[components[0]]
		return found, ok, pkg.comments[components[0]], pkg.path[components[0]]
	case 2:
		glog.Infof("looking for %s in %s at %s (%v)", components[1], components[0], pkg.name, pkg)

		if child, ok := pkg.children[components[0]]; ok {
			found, ok, comments, path := child.relativelyLookupType(components[1])
			return found, ok, comments, path
		}
		if msg, ok := pkg.types[components[0]]; ok {
			found, ok, path := relativelyLookupNestedType(msg, components[1])
			return found, ok, pkg.comments[components[0]], pkg.path[components[0]] + "." + path
		}
		glog.V(1).Infof("no such package nor message %s in %s", components[0], pkg.name)
		return nil, false, Comments{}, ""
	default:
		glog.Fatal("not reached")
		return nil, false, Comments{}, ""
	}
}

func (pkg *ProtoPackage) relativelyLookupPackage(name string) (*ProtoPackage, bool) {
	components := strings.Split(name, ".")
	for _, c := range components {
		var ok bool
		pkg, ok = pkg.children[c]
		if !ok {
			return nil, false
		}
	}
	return pkg, true
}

var (
	typeFromWKT = map[string]string{
		".google.protobuf.Int32Value":  "INTEGER",
		".google.protobuf.Int64Value":  "INTEGER",
		".google.protobuf.UInt32Value": "INTEGER",
		".google.protobuf.UInt64Value": "INTEGER",
		".google.protobuf.DoubleValue": "FLOAT",
		".google.protobuf.FloatValue":  "FLOAT",
		".google.protobuf.BoolValue":   "BOOLEAN",
		".google.protobuf.StringValue": "STRING",
		".google.protobuf.BytesValue":  "BYTES",
		".google.protobuf.Duration":    "STRING",
		".google.protobuf.Timestamp":   "TIMESTAMP",
	}
	typeFromFieldType = map[descriptor.FieldDescriptorProto_Type]string{
		descriptor.FieldDescriptorProto_TYPE_DOUBLE: "FLOAT",
		descriptor.FieldDescriptorProto_TYPE_FLOAT:  "FLOAT",

		descriptor.FieldDescriptorProto_TYPE_INT64:    "INTEGER",
		descriptor.FieldDescriptorProto_TYPE_UINT64:   "INTEGER",
		descriptor.FieldDescriptorProto_TYPE_INT32:    "INTEGER",
		descriptor.FieldDescriptorProto_TYPE_UINT32:   "INTEGER",
		descriptor.FieldDescriptorProto_TYPE_FIXED64:  "INTEGER",
		descriptor.FieldDescriptorProto_TYPE_FIXED32:  "INTEGER",
		descriptor.FieldDescriptorProto_TYPE_SFIXED32: "INTEGER",
		descriptor.FieldDescriptorProto_TYPE_SFIXED64: "INTEGER",
		descriptor.FieldDescriptorProto_TYPE_SINT32:   "INTEGER",
		descriptor.FieldDescriptorProto_TYPE_SINT64:   "INTEGER",

		descriptor.FieldDescriptorProto_TYPE_STRING: "STRING",
		descriptor.FieldDescriptorProto_TYPE_BYTES:  "BYTES",
		descriptor.FieldDescriptorProto_TYPE_ENUM:   "STRING",

		descriptor.FieldDescriptorProto_TYPE_BOOL: "BOOLEAN",

		descriptor.FieldDescriptorProto_TYPE_GROUP:   "RECORD",
		descriptor.FieldDescriptorProto_TYPE_MESSAGE: "RECORD",
	}

	modeFromFieldLabel = map[descriptor.FieldDescriptorProto_Label]string{
		descriptor.FieldDescriptorProto_LABEL_OPTIONAL: "NULLABLE",
		descriptor.FieldDescriptorProto_LABEL_REQUIRED: "REQUIRED",
		descriptor.FieldDescriptorProto_LABEL_REPEATED: "REPEATED",
	}
)

<<<<<<< HEAD
func convertField(curPkg *ProtoPackage, desc *descriptor.FieldDescriptorProto, msgOpts *protos.BigQueryMessageOptions, comments Comments, path string) (*Field, error) {
=======
func convertField(
	curPkg *ProtoPackage,
	desc *descriptor.FieldDescriptorProto,
	msgOpts *protos.BigQueryMessageOptions,
	parentMessages map[*descriptor.DescriptorProto]bool) (*Field, error) {

>>>>>>> b07122d6
	field := &Field{
		Name: desc.GetName(),
	}
	if msgOpts.GetUseJsonNames() && desc.GetJsonName() != "" {
		field.Name = desc.GetJsonName()
	}

	var ok bool
	field.Mode, ok = modeFromFieldLabel[desc.GetLabel()]
	if !ok {
		return nil, fmt.Errorf("unrecognized field label: %s", desc.GetLabel().String())
	}

	field.Type, ok = typeFromFieldType[desc.GetType()]
	if !ok {
		return nil, fmt.Errorf("unrecognized field type: %s", desc.GetType().String())
	}

	if comment := comments.Get(path); comment != "" {
		field.Description = comment
	}

	opts := desc.GetOptions()
	if opts != nil && proto.HasExtension(opts, protos.E_Bigquery) {
		rawOpt, err := proto.GetExtension(opts, protos.E_Bigquery)
		if err != nil {
			return nil, err
		}
		opt := *rawOpt.(*protos.BigQueryFieldOptions)
		if opt.Ignore {
			// skip the field below
			return nil, nil
		}

		if opt.Require {
			field.Mode = "REQUIRED"
		}

		if len(opt.TypeOverride) > 0 {
			field.Type = opt.TypeOverride
		}

		if len(opt.Name) > 0 {
			field.Name = opt.Name
		}

		if len(opt.Description) > 0 {
			field.Description = opt.Description
		}
	}

	if field.Type != "RECORD" {
		return field, nil
	}
	if t, ok := typeFromWKT[desc.GetTypeName()]; ok {
		field.Type = t
		return field, nil
	}

	recordType, ok, comments, path := curPkg.lookupType(desc.GetTypeName())
	if !ok {
		return nil, fmt.Errorf("no such message type named %s", desc.GetTypeName())
	}
	fieldMsgOpts, err := getBigqueryMessageOptions(recordType)
	if err != nil {
		return nil, err
	}
<<<<<<< HEAD
	field.Fields, err = convertMessageType(curPkg, recordType, fieldMsgOpts, comments, path)
=======
	field.Fields, err = convertMessageType(curPkg, recordType, fieldMsgOpts, parentMessages)
>>>>>>> b07122d6
	if err != nil {
		return nil, err
	}

	if len(field.Fields) == 0 { // discard RECORDs that would have zero fields
		return nil, nil
	}

	return field, nil
}

<<<<<<< HEAD
func convertMessageType(curPkg *ProtoPackage, msg *descriptor.DescriptorProto, opts *protos.BigQueryMessageOptions, comments Comments, path string) (schema []*Field, err error) {
=======
func convertMessageType(
	curPkg *ProtoPackage,
	msg *descriptor.DescriptorProto,
	opts *protos.BigQueryMessageOptions,
	parentMessages map[*descriptor.DescriptorProto]bool) (schema []*Field, err error) {
	if parentMessages[msg] {
		glog.Infof("Detected recursion for message %s, ignoring subfields", *msg.Name)
		return
	}
>>>>>>> b07122d6
	if glog.V(4) {
		glog.Info("Converting message: ", proto.MarshalTextString(msg))
	}

<<<<<<< HEAD
	for fieldIndex, fieldDesc := range msg.GetField() {
		fieldCommentPath := fmt.Sprintf("%s.%d.%d", path, fieldPath, fieldIndex)
		field, err := convertField(curPkg, fieldDesc, opts, comments, fieldCommentPath)
=======
	parentMessages[msg] = true
	for _, fieldDesc := range msg.GetField() {
		field, err := convertField(curPkg, fieldDesc, opts, parentMessages)
>>>>>>> b07122d6
		if err != nil {
			glog.Errorf("Failed to convert field %s in %s: %v", fieldDesc.GetName(), msg.GetName(), err)
			return nil, err
		}

		// if we got no error and the field is nil, skip it
		if field != nil {
			schema = append(schema, field)
		}
	}
	parentMessages[msg] = false
	return
}

// NB: This is what the extension for tag 1021 used to look like. For some
// level of backwards compatibility, we will try to parse the extension using
// this definition if we get an error trying to parse it as the current
// definition (a message, to support multiple extension fields therein).
var e_TableName = &proto.ExtensionDesc{
	ExtendedType:  (*descriptor.MessageOptions)(nil),
	ExtensionType: (*string)(nil),
	Field:         1021,
	Name:          "gen_bq_schema.table_name",
	Tag:           "bytes,1021,opt,name=table_name,json=tableName",
	Filename:      "bq_table.proto",
}

func convertFile(file *descriptor.FileDescriptorProto) ([]*plugin.CodeGeneratorResponse_File, error) {
	name := path.Base(file.GetName())
	pkg, ok := globalPkg.relativelyLookupPackage(file.GetPackage())
	if !ok {
		return nil, fmt.Errorf("no such package found: %s", file.GetPackage())
	}

	comments := ParseComments(file)
	response := []*plugin.CodeGeneratorResponse_File{}
	for msgIndex, msg := range file.GetMessageType() {
		path := fmt.Sprintf("%d.%d", messagePath, msgIndex)

		opts, err := getBigqueryMessageOptions(msg)
		if err != nil {
			return nil, err
		}
		if opts == nil {
			continue
		}

		tableName := opts.GetTableName()
		if len(tableName) == 0 {
			continue
		}

		glog.V(2).Info("Generating schema for a message type ", msg.GetName())
<<<<<<< HEAD
		schema, err := convertMessageType(pkg, msg, opts, comments, path)
=======
		schema, err := convertMessageType(pkg, msg, opts, make(map[*descriptor.DescriptorProto]bool))
>>>>>>> b07122d6
		if err != nil {
			glog.Errorf("Failed to convert %s: %v", name, err)
			return nil, err
		}

		jsonSchema, err := json.MarshalIndent(schema, "", " ")
		if err != nil {
			glog.Error("Failed to encode schema", err)
			return nil, err
		}

		resFile := &plugin.CodeGeneratorResponse_File{
			Name:    proto.String(fmt.Sprintf("%s/%s.schema", strings.Replace(file.GetPackage(), ".", "/", -1), tableName)),
			Content: proto.String(string(jsonSchema)),
		}
		response = append(response, resFile)
	}

	return response, nil
}

// getBigqueryMessageOptions returns the bigquery options for the given message.
// If an error is encountered, it is returned instead. If no error occurs, but
// the message has no gen_bq_schema.bigquery_opts option, this function returns
// nil, nil.
func getBigqueryMessageOptions(msg *descriptor.DescriptorProto) (*protos.BigQueryMessageOptions, error) {
	options := msg.GetOptions()
	if options == nil {
		return nil, nil
	}

	if !proto.HasExtension(options, protos.E_BigqueryOpts) {
		return nil, nil
	}

	optionValue, err := proto.GetExtension(options, protos.E_BigqueryOpts)
	if err == nil {
		return optionValue.(*protos.BigQueryMessageOptions), nil
	}

	// try to decode the extension using old definition before failing
	optionValue, newErr := proto.GetExtension(options, e_TableName)
	if newErr != nil {
		return nil, err // return original error
	}
	// translate this old definition to the expected message type
	name := *optionValue.(*string)
	return &protos.BigQueryMessageOptions{
		TableName: name,
	}, nil
}

func convert(req *plugin.CodeGeneratorRequest) (*plugin.CodeGeneratorResponse, error) {
	generateTargets := make(map[string]bool)
	for _, file := range req.GetFileToGenerate() {
		generateTargets[file] = true
	}

	res := &plugin.CodeGeneratorResponse{}
	for _, file := range req.GetProtoFile() {
		for msgIndex, msg := range file.GetMessageType() {
			glog.V(1).Infof("Loading a message type %s from package %s", msg.GetName(), file.GetPackage())
			registerType(file.Package, msg, ParseComments(file), fmt.Sprintf("%d.%d", messagePath, msgIndex))
		}
	}
	for _, file := range req.GetProtoFile() {
		if _, ok := generateTargets[file.GetName()]; ok {
			glog.V(1).Info("Converting ", file.GetName())
			converted, err := convertFile(file)
			if err != nil {
				res.Error = proto.String(fmt.Sprintf("Failed to convert %s: %v", file.GetName(), err))
				return res, err
			}
			res.File = append(res.File, converted...)
		}
	}
	return res, nil
}

func convertFrom(rd io.Reader) (*plugin.CodeGeneratorResponse, error) {
	glog.V(1).Info("Reading code generation request")
	input, err := ioutil.ReadAll(rd)
	if err != nil {
		glog.Error("Failed to read request:", err)
		return nil, err
	}
	req := &plugin.CodeGeneratorRequest{}
	err = proto.Unmarshal(input, req)
	if err != nil {
		glog.Error("Can't unmarshal input:", err)
		return nil, err
	}

	glog.V(1).Info("Converting input")
	return convert(req)
}

func main() {
	flag.Parse()
	ok := true
	glog.Info("Processing code generator request")
	res, err := convertFrom(os.Stdin)
	if err != nil {
		ok = false
		if res == nil {
			message := fmt.Sprintf("Failed to read input: %v", err)
			res = &plugin.CodeGeneratorResponse{
				Error: &message,
			}
		}
	}

	glog.Info("Serializing code generator response")
	data, err := proto.Marshal(res)
	if err != nil {
		glog.Fatal("Cannot marshal response", err)
	}
	_, err = os.Stdout.Write(data)
	if err != nil {
		glog.Fatal("Failed to write response", err)
	}

	if ok {
		glog.Info("Succeeded to process code generator request")
	} else {
		glog.Info("Failed to process code generator but successfully sent the error to protoc")
	}
}<|MERGE_RESOLUTION|>--- conflicted
+++ resolved
@@ -213,16 +213,14 @@
 	}
 )
 
-<<<<<<< HEAD
-func convertField(curPkg *ProtoPackage, desc *descriptor.FieldDescriptorProto, msgOpts *protos.BigQueryMessageOptions, comments Comments, path string) (*Field, error) {
-=======
 func convertField(
 	curPkg *ProtoPackage,
 	desc *descriptor.FieldDescriptorProto,
 	msgOpts *protos.BigQueryMessageOptions,
-	parentMessages map[*descriptor.DescriptorProto]bool) (*Field, error) {
-
->>>>>>> b07122d6
+	parentMessages map[*descriptor.DescriptorProto]bool,
+  comments Comments,
+  path string) (*Field, error) {
+
 	field := &Field{
 		Name: desc.GetName(),
 	}
@@ -290,11 +288,7 @@
 	if err != nil {
 		return nil, err
 	}
-<<<<<<< HEAD
-	field.Fields, err = convertMessageType(curPkg, recordType, fieldMsgOpts, comments, path)
-=======
-	field.Fields, err = convertMessageType(curPkg, recordType, fieldMsgOpts, parentMessages)
->>>>>>> b07122d6
+	field.Fields, err = convertMessageType(curPkg, recordType, fieldMsgOpts, parentMessages, comments, path)
 	if err != nil {
 		return nil, err
 	}
@@ -306,33 +300,28 @@
 	return field, nil
 }
 
-<<<<<<< HEAD
-func convertMessageType(curPkg *ProtoPackage, msg *descriptor.DescriptorProto, opts *protos.BigQueryMessageOptions, comments Comments, path string) (schema []*Field, err error) {
-=======
 func convertMessageType(
 	curPkg *ProtoPackage,
 	msg *descriptor.DescriptorProto,
 	opts *protos.BigQueryMessageOptions,
-	parentMessages map[*descriptor.DescriptorProto]bool) (schema []*Field, err error) {
-	if parentMessages[msg] {
+	parentMessages map[*descriptor.DescriptorProto]bool,
+  comments Comments,
+  path string) (schema []*Field, err error) {
+
+  if parentMessages[msg] {
 		glog.Infof("Detected recursion for message %s, ignoring subfields", *msg.Name)
 		return
 	}
->>>>>>> b07122d6
-	if glog.V(4) {
+
+  if glog.V(4) {
 		glog.Info("Converting message: ", proto.MarshalTextString(msg))
 	}
 
-<<<<<<< HEAD
+	parentMessages[msg] = true
 	for fieldIndex, fieldDesc := range msg.GetField() {
-		fieldCommentPath := fmt.Sprintf("%s.%d.%d", path, fieldPath, fieldIndex)
-		field, err := convertField(curPkg, fieldDesc, opts, comments, fieldCommentPath)
-=======
-	parentMessages[msg] = true
-	for _, fieldDesc := range msg.GetField() {
-		field, err := convertField(curPkg, fieldDesc, opts, parentMessages)
->>>>>>> b07122d6
-		if err != nil {
+ 		fieldCommentPath := fmt.Sprintf("%s.%d.%d", path, fieldPath, fieldIndex)
+		field, err := convertField(curPkg, fieldDesc, opts, parentMessages, comments, fieldCommentPath)
+    if err != nil {
 			glog.Errorf("Failed to convert field %s in %s: %v", fieldDesc.GetName(), msg.GetName(), err)
 			return nil, err
 		}
@@ -385,11 +374,7 @@
 		}
 
 		glog.V(2).Info("Generating schema for a message type ", msg.GetName())
-<<<<<<< HEAD
-		schema, err := convertMessageType(pkg, msg, opts, comments, path)
-=======
-		schema, err := convertMessageType(pkg, msg, opts, make(map[*descriptor.DescriptorProto]bool))
->>>>>>> b07122d6
+		schema, err := convertMessageType(pkg, msg, opts, make(map[*descriptor.DescriptorProto]bool), comments, path)
 		if err != nil {
 			glog.Errorf("Failed to convert %s: %v", name, err)
 			return nil, err
