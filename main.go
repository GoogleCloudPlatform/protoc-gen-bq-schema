// Copyright 2014 Google Inc. All rights reserved.
//
// Licensed under the Apache License, Version 2.0 (the "License");
// you may not use this file except in compliance with the License.
// You may obtain a copy of the License at
//
// http://www.apache.org/licenses/LICENSE-2.0
//
// Unless required by applicable law or agreed to in writing, software
// distributed under the License is distributed on an "AS IS" BASIS,
// WITHOUT WARRANTIES OR CONDITIONS OF ANY KIND, either express or implied.
// See the License for the specific language governing permissions and
// limitations under the License.

// protoc plugin which converts .proto to schema for BigQuery.
// It is spawned by protoc and generates schema for BigQuery, encoded in JSON.
//
// usage:
//  $ bin/protoc --bq-schema_out=path/to/outdir foo.proto
//
package main

import (
	"encoding/json"
	"flag"
	"fmt"
	"io"
	"io/ioutil"
	"os"
	"path"
	"strings"

	"github.com/GoogleCloudPlatform/protoc-gen-bq-schema/protos"

	"github.com/golang/glog"
	"github.com/golang/protobuf/proto"
	descriptor "github.com/golang/protobuf/protoc-gen-go/descriptor"
	plugin "github.com/golang/protobuf/protoc-gen-go/plugin"
)

var (
	globalPkg = &ProtoPackage{
		name:     "",
		parent:   nil,
		children: make(map[string]*ProtoPackage),
		types:    make(map[string]*descriptor.DescriptorProto),
	}
)

// Field describes the schema of a field in BigQuery.
type Field struct {
	Name        string   `json:"name"`
	Type        string   `json:"type"`
	Mode        string   `json:"mode"`
	Description string   `json:"description,omitempty"`
	Fields      []*Field `json:"fields,omitempty"`
}

// ProtoPackage describes a package of Protobuf, which is an container of message types.
type ProtoPackage struct {
	name     string
	parent   *ProtoPackage
	children map[string]*ProtoPackage
	types    map[string]*descriptor.DescriptorProto
	comments map[string]Comments
	path     map[string]string
}

func registerType(pkgName *string, msg *descriptor.DescriptorProto, comments Comments, path string) {
	pkg := globalPkg
	if pkgName != nil {
		for _, node := range strings.Split(*pkgName, ".") {
			if pkg == globalPkg && node == "" {
				// Skips leading "."
				continue
			}

			child, ok := pkg.children[node]
			if !ok {
				child = &ProtoPackage{
					name:     pkg.name + "." + node,
					parent:   pkg,
					children: make(map[string]*ProtoPackage),
					types:    make(map[string]*descriptor.DescriptorProto),
					comments: make(map[string]Comments),
					path:     make(map[string]string),
				}
				pkg.children[node] = child
			}
			pkg = child
		}
	}

	pkg.types[msg.GetName()] = msg
	pkg.comments[msg.GetName()] = comments
	pkg.path[msg.GetName()] = path
}

func (pkg *ProtoPackage) lookupType(name string) (*descriptor.DescriptorProto, bool, Comments, string) {
	if strings.HasPrefix(name, ".") {
		return globalPkg.relativelyLookupType(name[1:len(name)])
	}

	for ; pkg != nil; pkg = pkg.parent {
		if desc, ok, comments, path := pkg.relativelyLookupType(name); ok {
			return desc, ok, comments, path
		}
	}
	return nil, false, Comments{}, ""
}

func relativelyLookupNestedType(desc *descriptor.DescriptorProto, name string) (*descriptor.DescriptorProto, bool, string) {
	components := strings.Split(name, ".")
	path := ""
componentLoop:
	for _, component := range components {
		for nestedIndex, nested := range desc.GetNestedType() {
			if nested.GetName() == component {
				desc = nested
				path = fmt.Sprintf("%s.%d.%d", path, subMessagePath, nestedIndex)
				continue componentLoop
			}
		}
		glog.Infof("no such nested message %s in %s", component, desc.GetName())
		return nil, false, ""
	}
	return desc, true, strings.Trim(path, ".")
}

func (pkg *ProtoPackage) relativelyLookupType(name string) (*descriptor.DescriptorProto, bool, Comments, string) {
	components := strings.SplitN(name, ".", 2)
	switch len(components) {
	case 0:
		glog.V(1).Info("empty message name")
		return nil, false, Comments{}, ""
	case 1:
		found, ok := pkg.types[components[0]]
		return found, ok, pkg.comments[components[0]], pkg.path[components[0]]
	case 2:
		glog.Infof("looking for %s in %s at %s (%v)", components[1], components[0], pkg.name, pkg)

		if child, ok := pkg.children[components[0]]; ok {
			found, ok, comments, path := child.relativelyLookupType(components[1])
			return found, ok, comments, path
		}
		if msg, ok := pkg.types[components[0]]; ok {
			found, ok, path := relativelyLookupNestedType(msg, components[1])
			return found, ok, pkg.comments[components[0]], pkg.path[components[0]] + "." + path
		}
		glog.V(1).Infof("no such package nor message %s in %s", components[0], pkg.name)
		return nil, false, Comments{}, ""
	default:
		glog.Fatal("not reached")
		return nil, false, Comments{}, ""
	}
}

func (pkg *ProtoPackage) relativelyLookupPackage(name string) (*ProtoPackage, bool) {
	components := strings.Split(name, ".")
	for _, c := range components {
		var ok bool
		pkg, ok = pkg.children[c]
		if !ok {
			return nil, false
		}
	}
	return pkg, true
}

var (
	typeFromWKT = map[string]string{
		".google.protobuf.Int32Value":  "INTEGER",
		".google.protobuf.Int64Value":  "INTEGER",
		".google.protobuf.UInt32Value": "INTEGER",
		".google.protobuf.UInt64Value": "INTEGER",
		".google.protobuf.DoubleValue": "FLOAT",
		".google.protobuf.FloatValue":  "FLOAT",
		".google.protobuf.BoolValue":   "BOOLEAN",
		".google.protobuf.StringValue": "STRING",
		".google.protobuf.BytesValue":  "BYTES",
		".google.protobuf.Duration":    "STRING",
		".google.protobuf.Timestamp":   "TIMESTAMP",
	}
	typeFromFieldType = map[descriptor.FieldDescriptorProto_Type]string{
		descriptor.FieldDescriptorProto_TYPE_DOUBLE: "FLOAT",
		descriptor.FieldDescriptorProto_TYPE_FLOAT:  "FLOAT",

		descriptor.FieldDescriptorProto_TYPE_INT64:    "INTEGER",
		descriptor.FieldDescriptorProto_TYPE_UINT64:   "INTEGER",
		descriptor.FieldDescriptorProto_TYPE_INT32:    "INTEGER",
		descriptor.FieldDescriptorProto_TYPE_UINT32:   "INTEGER",
		descriptor.FieldDescriptorProto_TYPE_FIXED64:  "INTEGER",
		descriptor.FieldDescriptorProto_TYPE_FIXED32:  "INTEGER",
		descriptor.FieldDescriptorProto_TYPE_SFIXED32: "INTEGER",
		descriptor.FieldDescriptorProto_TYPE_SFIXED64: "INTEGER",
		descriptor.FieldDescriptorProto_TYPE_SINT32:   "INTEGER",
		descriptor.FieldDescriptorProto_TYPE_SINT64:   "INTEGER",

		descriptor.FieldDescriptorProto_TYPE_STRING: "STRING",
		descriptor.FieldDescriptorProto_TYPE_BYTES:  "BYTES",
		descriptor.FieldDescriptorProto_TYPE_ENUM:   "STRING",

		descriptor.FieldDescriptorProto_TYPE_BOOL: "BOOLEAN",

		descriptor.FieldDescriptorProto_TYPE_GROUP:   "RECORD",
		descriptor.FieldDescriptorProto_TYPE_MESSAGE: "RECORD",
	}

	modeFromFieldLabel = map[descriptor.FieldDescriptorProto_Label]string{
		descriptor.FieldDescriptorProto_LABEL_OPTIONAL: "NULLABLE",
		descriptor.FieldDescriptorProto_LABEL_REQUIRED: "REQUIRED",
		descriptor.FieldDescriptorProto_LABEL_REPEATED: "REPEATED",
	}
)

func convertField(
	curPkg *ProtoPackage,
	desc *descriptor.FieldDescriptorProto,
	msgOpts *protos.BigQueryMessageOptions,
	parentMessages map[*descriptor.DescriptorProto]bool,
  comments Comments,
  path string) (*Field, error) {

	field := &Field{
		Name: desc.GetName(),
	}
	if msgOpts.GetUseJsonNames() && desc.GetJsonName() != "" {
		field.Name = desc.GetJsonName()
	}

	var ok bool
	field.Mode, ok = modeFromFieldLabel[desc.GetLabel()]
	if !ok {
		return nil, fmt.Errorf("unrecognized field label: %s", desc.GetLabel().String())
	}

	field.Type, ok = typeFromFieldType[desc.GetType()]
	if !ok {
		return nil, fmt.Errorf("unrecognized field type: %s", desc.GetType().String())
	}

	if comment := comments.Get(path); comment != "" {
		field.Description = comment
	}

	opts := desc.GetOptions()
	if opts != nil && proto.HasExtension(opts, protos.E_Bigquery) {
		rawOpt, err := proto.GetExtension(opts, protos.E_Bigquery)
		if err != nil {
			return nil, err
		}
		opt := *rawOpt.(*protos.BigQueryFieldOptions)
		if opt.Ignore {
			// skip the field below
			return nil, nil
		}

		if opt.Require {
			field.Mode = "REQUIRED"
		}

		if len(opt.TypeOverride) > 0 {
			field.Type = opt.TypeOverride
		}

		if len(opt.Name) > 0 {
			field.Name = opt.Name
		}

		if len(opt.Description) > 0 {
			field.Description = opt.Description
		}
	}

	if field.Type != "RECORD" {
		return field, nil
	}
	if t, ok := typeFromWKT[desc.GetTypeName()]; ok {
		field.Type = t
		return field, nil
	}

<<<<<<< HEAD
	fields, err := convertFieldsForType(curPkg, desc.GetTypeName())
	if err != nil {
		return nil, err
	}

	if len(fields) == 0 { // discard RECORDs that would have zero fields
		return nil, nil
	}

	field.Fields = fields

	return field, nil
}

func convertExtraField(curPkg *ProtoPackage, extraFieldDefinition string) (*Field, error) {
	parts := strings.Split(extraFieldDefinition, ":")
	if len(parts) < 2 {
		return nil, fmt.Errorf("expecting at least 2 parts in extra field definition separated by colon, got %d", len(parts))
	}

	field := &Field{
		Name: parts[0],
		Type: parts[1],
		Mode: "NULLABLE",
	}

	modeIndex := 2
	if field.Type == "RECORD" {
		modeIndex = 3
	}
	if len(parts) > modeIndex {
		field.Mode = parts[modeIndex]
	}

	if field.Type != "RECORD" {
		return field, nil
	}

	if len(parts) < 3 {
		return nil, fmt.Errorf("extra field %s has no type defined", field.Type)
	}

	typeName := parts[2]

	if t, ok := typeFromWKT[typeName]; ok {
		field.Type = t
		return field, nil
	}

	fields, err := convertFieldsForType(curPkg, typeName)
=======
	recordType, ok, comments, path := curPkg.lookupType(desc.GetTypeName())
	if !ok {
		return nil, fmt.Errorf("no such message type named %s", desc.GetTypeName())
	}
	fieldMsgOpts, err := getBigqueryMessageOptions(recordType)
	if err != nil {
		return nil, err
	}
	field.Fields, err = convertMessageType(curPkg, recordType, fieldMsgOpts, parentMessages, comments, path)
>>>>>>> 46085254
	if err != nil {
		return nil, err
	}

	if len(fields) == 0 { // discard RECORDs that would have zero fields
		return nil, nil
	}

	field.Fields = fields

	return field, nil
}

<<<<<<< HEAD
func convertFieldsForType(curPkg *ProtoPackage, typeName string) ([]*Field, error) {
	recordType, ok := curPkg.lookupType(typeName)
	if !ok {
		return nil, fmt.Errorf("no such message type named %s", typeName)
	}

	fieldMsgOpts, err := getBigqueryMessageOptions(recordType)
	if err != nil {
		return nil, err
	}

	return convertMessageType(curPkg, recordType, fieldMsgOpts)
}

func convertMessageType(curPkg *ProtoPackage, msg *descriptor.DescriptorProto, opts *protos.BigQueryMessageOptions) (schema []*Field, err error) {
	if glog.V(4) {
=======
func convertMessageType(
	curPkg *ProtoPackage,
	msg *descriptor.DescriptorProto,
	opts *protos.BigQueryMessageOptions,
	parentMessages map[*descriptor.DescriptorProto]bool,
  comments Comments,
  path string) (schema []*Field, err error) {

  if parentMessages[msg] {
		glog.Infof("Detected recursion for message %s, ignoring subfields", *msg.Name)
		return
	}

  if glog.V(4) {
>>>>>>> 46085254
		glog.Info("Converting message: ", proto.MarshalTextString(msg))
	}

	parentMessages[msg] = true
	for fieldIndex, fieldDesc := range msg.GetField() {
 		fieldCommentPath := fmt.Sprintf("%s.%d.%d", path, fieldPath, fieldIndex)
		field, err := convertField(curPkg, fieldDesc, opts, parentMessages, comments, fieldCommentPath)
    if err != nil {
			glog.Errorf("Failed to convert field %s in %s: %v", fieldDesc.GetName(), msg.GetName(), err)
			return nil, err
		}

		// if we got no error and the field is nil, skip it
		if field != nil {
			schema = append(schema, field)
		}
	}
<<<<<<< HEAD

	for _, extraField := range opts.GetExtraFields() {
		field, err := convertExtraField(curPkg, extraField)
		if err != nil {
			glog.Errorf("Failed to convert extra field %s in %s: %v", extraField, msg.GetName(), err)
			return nil, err
		}

		schema = append(schema, field)
	}

=======
	parentMessages[msg] = false
>>>>>>> 46085254
	return
}

// NB: This is what the extension for tag 1021 used to look like. For some
// level of backwards compatibility, we will try to parse the extension using
// this definition if we get an error trying to parse it as the current
// definition (a message, to support multiple extension fields therein).
var e_TableName = &proto.ExtensionDesc{
	ExtendedType:  (*descriptor.MessageOptions)(nil),
	ExtensionType: (*string)(nil),
	Field:         1021,
	Name:          "gen_bq_schema.table_name",
	Tag:           "bytes,1021,opt,name=table_name,json=tableName",
	Filename:      "bq_table.proto",
}

func convertFile(file *descriptor.FileDescriptorProto) ([]*plugin.CodeGeneratorResponse_File, error) {
	name := path.Base(file.GetName())
	pkg, ok := globalPkg.relativelyLookupPackage(file.GetPackage())
	if !ok {
		return nil, fmt.Errorf("no such package found: %s", file.GetPackage())
	}

	comments := ParseComments(file)
	response := []*plugin.CodeGeneratorResponse_File{}
	for msgIndex, msg := range file.GetMessageType() {
		path := fmt.Sprintf("%d.%d", messagePath, msgIndex)

		opts, err := getBigqueryMessageOptions(msg)
		if err != nil {
			return nil, err
		}
		if opts == nil {
			continue
		}

		tableName := opts.GetTableName()
		if len(tableName) == 0 {
			continue
		}

		glog.V(2).Info("Generating schema for a message type ", msg.GetName())
		schema, err := convertMessageType(pkg, msg, opts, make(map[*descriptor.DescriptorProto]bool), comments, path)
		if err != nil {
			glog.Errorf("Failed to convert %s: %v", name, err)
			return nil, err
		}

		jsonSchema, err := json.MarshalIndent(schema, "", " ")
		if err != nil {
			glog.Error("Failed to encode schema", err)
			return nil, err
		}

		resFile := &plugin.CodeGeneratorResponse_File{
			Name:    proto.String(fmt.Sprintf("%s/%s.schema", strings.Replace(file.GetPackage(), ".", "/", -1), tableName)),
			Content: proto.String(string(jsonSchema)),
		}
		response = append(response, resFile)
	}

	return response, nil
}

// getBigqueryMessageOptions returns the bigquery options for the given message.
// If an error is encountered, it is returned instead. If no error occurs, but
// the message has no gen_bq_schema.bigquery_opts option, this function returns
// nil, nil.
func getBigqueryMessageOptions(msg *descriptor.DescriptorProto) (*protos.BigQueryMessageOptions, error) {
	options := msg.GetOptions()
	if options == nil {
		return nil, nil
	}

	if !proto.HasExtension(options, protos.E_BigqueryOpts) {
		return nil, nil
	}

	optionValue, err := proto.GetExtension(options, protos.E_BigqueryOpts)
	if err == nil {
		return optionValue.(*protos.BigQueryMessageOptions), nil
	}

	// try to decode the extension using old definition before failing
	optionValue, newErr := proto.GetExtension(options, e_TableName)
	if newErr != nil {
		return nil, err // return original error
	}
	// translate this old definition to the expected message type
	name := *optionValue.(*string)
	return &protos.BigQueryMessageOptions{
		TableName: name,
	}, nil
}

func convert(req *plugin.CodeGeneratorRequest) (*plugin.CodeGeneratorResponse, error) {
	generateTargets := make(map[string]bool)
	for _, file := range req.GetFileToGenerate() {
		generateTargets[file] = true
	}

	res := &plugin.CodeGeneratorResponse{}
	for _, file := range req.GetProtoFile() {
		for msgIndex, msg := range file.GetMessageType() {
			glog.V(1).Infof("Loading a message type %s from package %s", msg.GetName(), file.GetPackage())
			registerType(file.Package, msg, ParseComments(file), fmt.Sprintf("%d.%d", messagePath, msgIndex))
		}
	}
	for _, file := range req.GetProtoFile() {
		if _, ok := generateTargets[file.GetName()]; ok {
			glog.V(1).Info("Converting ", file.GetName())
			converted, err := convertFile(file)
			if err != nil {
				res.Error = proto.String(fmt.Sprintf("Failed to convert %s: %v", file.GetName(), err))
				return res, err
			}
			res.File = append(res.File, converted...)
		}
	}
	return res, nil
}

func convertFrom(rd io.Reader) (*plugin.CodeGeneratorResponse, error) {
	glog.V(1).Info("Reading code generation request")
	input, err := ioutil.ReadAll(rd)
	if err != nil {
		glog.Error("Failed to read request:", err)
		return nil, err
	}
	req := &plugin.CodeGeneratorRequest{}
	err = proto.Unmarshal(input, req)
	if err != nil {
		glog.Error("Can't unmarshal input:", err)
		return nil, err
	}

	glog.V(1).Info("Converting input")
	return convert(req)
}

func main() {
	flag.Parse()
	ok := true
	glog.Info("Processing code generator request")
	res, err := convertFrom(os.Stdin)
	if err != nil {
		ok = false
		if res == nil {
			message := fmt.Sprintf("Failed to read input: %v", err)
			res = &plugin.CodeGeneratorResponse{
				Error: &message,
			}
		}
	}

	glog.Info("Serializing code generator response")
	data, err := proto.Marshal(res)
	if err != nil {
		glog.Fatal("Cannot marshal response", err)
	}
	_, err = os.Stdout.Write(data)
	if err != nil {
		glog.Fatal("Failed to write response", err)
	}

	if ok {
		glog.Info("Succeeded to process code generator request")
	} else {
		glog.Info("Failed to process code generator but successfully sent the error to protoc")
	}
}<|MERGE_RESOLUTION|>--- conflicted
+++ resolved
@@ -280,7 +280,6 @@
 		return field, nil
 	}
 
-<<<<<<< HEAD
 	fields, err := convertFieldsForType(curPkg, desc.GetTypeName())
 	if err != nil {
 		return nil, err
@@ -331,17 +330,6 @@
 	}
 
 	fields, err := convertFieldsForType(curPkg, typeName)
-=======
-	recordType, ok, comments, path := curPkg.lookupType(desc.GetTypeName())
-	if !ok {
-		return nil, fmt.Errorf("no such message type named %s", desc.GetTypeName())
-	}
-	fieldMsgOpts, err := getBigqueryMessageOptions(recordType)
-	if err != nil {
-		return nil, err
-	}
-	field.Fields, err = convertMessageType(curPkg, recordType, fieldMsgOpts, parentMessages, comments, path)
->>>>>>> 46085254
 	if err != nil {
 		return nil, err
 	}
@@ -355,9 +343,8 @@
 	return field, nil
 }
 
-<<<<<<< HEAD
 func convertFieldsForType(curPkg *ProtoPackage, typeName string) ([]*Field, error) {
-	recordType, ok := curPkg.lookupType(typeName)
+	recordType, ok, comments, path := curPkg.lookupType(typeName)
 	if !ok {
 		return nil, fmt.Errorf("no such message type named %s", typeName)
 	}
@@ -367,12 +354,9 @@
 		return nil, err
 	}
 
-	return convertMessageType(curPkg, recordType, fieldMsgOpts)
-}
-
-func convertMessageType(curPkg *ProtoPackage, msg *descriptor.DescriptorProto, opts *protos.BigQueryMessageOptions) (schema []*Field, err error) {
-	if glog.V(4) {
-=======
+  return convertMessageType(curPkg, recordType, fieldMsgOpts)
+}
+
 func convertMessageType(
 	curPkg *ProtoPackage,
 	msg *descriptor.DescriptorProto,
@@ -387,7 +371,6 @@
 	}
 
   if glog.V(4) {
->>>>>>> 46085254
 		glog.Info("Converting message: ", proto.MarshalTextString(msg))
 	}
 
@@ -405,7 +388,6 @@
 			schema = append(schema, field)
 		}
 	}
-<<<<<<< HEAD
 
 	for _, extraField := range opts.GetExtraFields() {
 		field, err := convertExtraField(curPkg, extraField)
@@ -417,9 +399,8 @@
 		schema = append(schema, field)
 	}
 
-=======
 	parentMessages[msg] = false
->>>>>>> 46085254
+  
 	return
 }
 
